// Copyright (C) 2024 Toitware ApS. All rights reserved.
// Use of this source code is governed by an MIT-style license that can be
// found in the LICENSE file.

import encoding.ubjson
import http
import log
import monitor
import net
import net.udp
import net.tcp
import system
import system.firmware

import .jaguar

HTTP-PORT        ::= 9000
IDENTIFY-PORT    ::= 1990
IDENTIFY-ADDRESS ::= net.IpAddress.parse "255.255.255.255"
STATUS-OK-JSON   ::= """{ "status": "OK" }"""

HEADER-DEVICE-ID         ::= "X-Jaguar-Device-ID"
HEADER-SDK-VERSION       ::= "X-Jaguar-SDK-Version"
HEADER-NETWORK-DISABLED  ::= "X-Jaguar-Network-Disabled"
HEADER-CONTAINER-NAME    ::= "X-Jaguar-Container-Name"
HEADER-CONTAINER-TIMEOUT ::= "X-Jaguar-Container-Timeout"
HEADER_CRC32             ::= "X-Jaguar-CRC32"

// Assets for the mini-webpage that the device serves up on $HTTP_PORT.
CHIP-IMAGE ::= "https://toitlang.github.io/jaguar/device-files/chip.svg"
STYLE-CSS ::= "https://toitlang.github.io/jaguar/device-files/style.css"

class EndpointHttp implements Endpoint:
  logger/log.Logger

  constructor logger/log.Logger:
    this.logger = logger.with-name "http"

  uses-network -> bool:
    return true

  run device/Device:
    logger.debug "starting endpoint"
    network ::= net.open
    socket/tcp.ServerSocket? := null
    try:
      socket = network.tcp-listen device.port
      address := "http://$network.address:$socket.local-address.port"
      logger.info "running Jaguar device '$device.name' (id: '$device.id') on '$address'"

      // We've successfully connected to the network, so we consider
      // the current firmware functional. Go ahead and validate the
      // firmware if requested to do so.
      validate-firmware --reason="connected to network"

      request-mutex := monitor.Mutex

      // We run two tasks concurrently: One broadcasts the device identity
      // via UDP and one serves incoming HTTP requests. We run the tasks
      // in a group so if one of them terminates, we take the other one down
      // and clean up nicely.
      Task.group --required=1 [
        :: broadcast-identity network device address,
        :: serve-incoming-requests socket device address request-mutex,
        // If the call to the network-manager monitor returns, it will terminate the
        // task and thus shut down the whole group.
        ::
          network-manager.wait-for-request-to-disable-network
          request-mutex.do:
            // Get the lock so that we know that the last request has been handled.
            socket.close
            socket = null
      ]
    finally:
      if socket: socket.close
      network.close

  identity-payload device/Device address/string -> ByteArray:
    identity := """
      { "method": "jaguar.identify",
        "payload": {
          "name": "$device.name",
          "id": "$device.id",
          "chip": "$device.chip",
          "sdkVersion": "$system.vm-sdk-version",
          "address": "$address",
          "wordSize": $system.BYTES-PER-WORD
        }
      }
    """
    return identity.to-byte-array

  broadcast-identity network/net.Interface device/Device address/string -> none:
    payload ::= identity-payload device address
    datagram ::= udp.Datagram
        payload
        net.SocketAddress IDENTIFY-ADDRESS IDENTIFY-PORT
    socket := network.udp-open
    try:
      socket.broadcast = true
      while not network.is-closed:
        socket.send datagram
        sleep --ms=200
    finally:
      socket.close

  handle-browser-request name/string request/http.Request writer/http.ResponseWriter -> none:
    path := request.path
    if path == "/": path = "index.html"
    if path.starts-with "/": path = path[1..]

    if path == "index.html":
      uptime ::= Duration --s=Time.monotonic-us / Duration.MICROSECONDS-PER-SECOND

      writer.headers.set "Content-Type" "text/html"
      writer.write """
          <html>
            <head>
              <link rel="stylesheet" href="$STYLE-CSS">
              <title>$name (Jaguar device)</title>
            </head>
            <body>
              <div class="box">
                <section class="text-center">
                  <img src="$CHIP-IMAGE" alt="Picture of an embedded device" width=200>
                </section>
                <h1 class="mt-40">$name</h1>
                <p class="text-center">Jaguar device</p>
                <p class="hr mt-40"></p>
                <section class="grid grid-cols-2 mt-20">
                  <p>Uptime</p>
                  <p><b class="text-black">$uptime</b></p>
                  <p>SDK</p>
                  <p><b class="text-black">$system.vm-sdk-version</b></p>
                </section>
                <p class="hr mt-20"></p>
                <p class="mt-40">Run code on this device using</p>
                <b><a href="https://github.com/toitlang/jaguar">&gt; jag run -d $name hello.toit</a></b>
                <p class="mt-20">Monitor the serial port console using</p>
                <p class="mb-20"><b><a href="https://github.com/toitlang/jaguar">&gt; jag monitor</a></b></p>
              </div>
            </body>
          </html>
          """
    else if path == "favicon.ico":
      writer.redirect http.STATUS-FOUND CHIP-IMAGE
    else:
      writer.headers.set "Content-Type" "text/plain"
      writer.write-headers http.STATUS-NOT-FOUND
      writer.write "Not found: $path"

  serve-incoming-requests socket/tcp.ServerSocket device/Device address/string request-mutex/monitor.Mutex -> none:
    self := Task.current

    server := http.Server --logger=logger --read-timeout=(Duration --s=3)

    server.listen socket:: | request/http.Request writer/http.ResponseWriter |
<<<<<<< HEAD
      request-mutex.do:
        headers ::= request.headers
        device-id := "$device.id"
        device-id-header := headers.single HEADER-DEVICE-ID
        sdk-version-header := headers.single HEADER-SDK-VERSION
        path := request.path

        // Handle identification requests before validation, as the caller doesn't know that information yet.
        if path == "/identify" and request.method == http.GET:
          writer.headers.set "Content-Type" "application/json"
          result := identity-payload device address
          writer.headers.set "Content-Length" result.size.stringify
          writer.write result

        else if path == "/" or path.ends-with ".html" or path.ends-with ".css" or path.ends-with ".ico":
          handle-browser-request device.name request writer

        // Validate device ID.
        else if device-id-header != device-id:
          logger.info "denied request, header: '$HEADER-DEVICE-ID' was '$device-id-header' not '$device-id'"
          writer.write-headers http.STATUS-FORBIDDEN --message="Device has id '$device-id', jag is trying to talk to '$device-id-header'"

        // Handle pings.
        else if path == "/ping" and request.method == http.GET:
          respond-ok writer

        // Handle listing containers.
        else if path == "/list" and request.method == http.GET:
          result := ubjson.encode registry_.entries
          writer.headers.set "Content-Type" "application/ubjson"
          writer.headers.set "Content-Length" result.size.stringify
          writer.write result

        // Handle uninstalling containers.
        else if path == "/uninstall" and request.method == http.PUT:
          container-name ::= headers.single HEADER-CONTAINER-NAME
          uninstall-image container-name
          respond-ok writer

        // Handle firmware updates.
        else if path == "/firmware" and request.method == http.PUT:
          install-firmware request.content-length request.body
          respond-ok writer
          // Mark the firmware as having a pending upgrade and close
          // the server socket to force the HTTP server loop to stop.
          firmware-is-upgrade-pending = true
          socket.close

        // Validate SDK version before attempting to install containers or run code.
        else if sdk-version-header != system.vm-sdk-version:
          logger.info "denied request, header: '$HEADER-SDK-VERSION' was '$sdk-version-header' not '$system.vm-sdk-version'"
          writer.write-headers http.STATUS-NOT-ACCEPTABLE --message="Device has $system.vm-sdk-version, jag has $sdk-version-header"

        // Handle installing containers.
        else if path == "/install" and request.method == "PUT":
          container-name ::= headers.single HEADER-CONTAINER-NAME
          defines ::= extract-defines headers
          install-image request.content-length request.body container-name defines
          respond-ok writer

        // Handle code running.
        else if path == "/run" and request.method == "PUT":
          defines ::= extract-defines headers
          run-code request.content-length request.body defines
          respond-ok writer
=======
      headers ::= request.headers
      device-id := "$device.id"
      device-id-header := headers.single HEADER-DEVICE-ID
      sdk-version-header := headers.single HEADER-SDK-VERSION
      path := request.path

      // Handle identification requests before validation, as the caller doesn't know that information yet.
      if path == "/identify" and request.method == http.GET:
        writer.headers.set "Content-Type" "application/json"
        result := identity-payload device address
        writer.headers.set "Content-Length" result.size.stringify
        writer.write result

      else if path == "/" or path.ends-with ".html" or path.ends-with ".css" or path.ends-with ".ico":
        handle-browser-request device.name request writer

      // Validate device ID.
      else if device-id-header != device-id:
        logger.info "denied request, header: '$HEADER-DEVICE-ID' was '$device-id-header' not '$device-id'"
        writer.write-headers http.STATUS-FORBIDDEN --message="Device has id '$device-id', jag is trying to talk to '$device-id-header'"

      // Handle pings.
      else if path == "/ping" and request.method == http.GET:
        respond-ok writer

      // Handle listing containers.
      else if path == "/list" and request.method == http.GET:
        result := ubjson.encode registry_.entries
        writer.headers.set "Content-Type" "application/ubjson"
        writer.headers.set "Content-Length" result.size.stringify
        writer.write result

      // Handle uninstalling containers.
      else if path == "/uninstall" and request.method == http.PUT:
        container-name ::= headers.single HEADER-CONTAINER-NAME
        uninstall-image container-name
        respond-ok writer

      // Handle firmware updates.
      else if path == "/firmware" and request.method == http.PUT:
        install-firmware request.content-length request.body
        respond-ok writer
        // Mark the firmware as having a pending upgrade and close
        // the server socket to force the HTTP server loop to stop.
        firmware-is-upgrade-pending = true
        socket.close

      // Validate SDK version before attempting to install containers or run code.
      else if sdk-version-header != system.vm-sdk-version:
        logger.info "denied request, header: '$HEADER-SDK-VERSION' was '$sdk-version-header' not '$system.vm-sdk-version'"
        writer.write-headers http.STATUS-NOT-ACCEPTABLE --message="Device has $system.vm-sdk-version, jag has $sdk-version-header"

      // Handle installing containers.
      else if path == "/install" and request.method == "PUT":
        container-name ::= headers.single HEADER-CONTAINER-NAME
        crc32 := int.parse (headers.single HEADER_CRC32)
        defines ::= extract-defines headers
        install-image request.content-length request.body container-name defines --crc32=crc32
        respond-ok writer

      // Handle code running.
      else if path == "/run" and request.method == "PUT":
        crc32 := int.parse (headers.single HEADER_CRC32)
        defines ::= extract-defines headers
        run-code request.content-length request.body defines --crc32=crc32
        respond-ok writer
        // If the code needs to run with Jaguar disabled, we close
        // the server socket to force the HTTP server loop to stop.
        if disabled: socket.close
>>>>>>> f6211f77

  extract-defines headers/http.Headers -> Map:
    defines := {:}
    if headers.single HEADER-NETWORK-DISABLED:
      defines[JAG-NETWORK-DISABLED] = true
    if header := headers.single HEADER-CONTAINER-TIMEOUT:
      timeout := int.parse header --on-error=: null
      if timeout: defines[JAG-TIMEOUT] = timeout
    return defines

  respond-ok writer/http.ResponseWriter -> none:
    writer.headers.set "Content-Type" "application/json"
    writer.headers.set "Content-Length" STATUS-OK-JSON.size.stringify
    writer.write STATUS-OK-JSON

  name -> string:
    return "HTTP"<|MERGE_RESOLUTION|>--- conflicted
+++ resolved
@@ -155,7 +155,6 @@
     server := http.Server --logger=logger --read-timeout=(Duration --s=3)
 
     server.listen socket:: | request/http.Request writer/http.ResponseWriter |
-<<<<<<< HEAD
       request-mutex.do:
         headers ::= request.headers
         device-id := "$device.id"
@@ -212,86 +211,17 @@
         // Handle installing containers.
         else if path == "/install" and request.method == "PUT":
           container-name ::= headers.single HEADER-CONTAINER-NAME
+          crc32 := int.parse (headers.single HEADER_CRC32)
           defines ::= extract-defines headers
-          install-image request.content-length request.body container-name defines
+          install-image request.content-length request.body container-name defines --crc32=crc32
           respond-ok writer
 
         // Handle code running.
         else if path == "/run" and request.method == "PUT":
+          crc32 := int.parse (headers.single HEADER_CRC32)
           defines ::= extract-defines headers
-          run-code request.content-length request.body defines
-          respond-ok writer
-=======
-      headers ::= request.headers
-      device-id := "$device.id"
-      device-id-header := headers.single HEADER-DEVICE-ID
-      sdk-version-header := headers.single HEADER-SDK-VERSION
-      path := request.path
-
-      // Handle identification requests before validation, as the caller doesn't know that information yet.
-      if path == "/identify" and request.method == http.GET:
-        writer.headers.set "Content-Type" "application/json"
-        result := identity-payload device address
-        writer.headers.set "Content-Length" result.size.stringify
-        writer.write result
-
-      else if path == "/" or path.ends-with ".html" or path.ends-with ".css" or path.ends-with ".ico":
-        handle-browser-request device.name request writer
-
-      // Validate device ID.
-      else if device-id-header != device-id:
-        logger.info "denied request, header: '$HEADER-DEVICE-ID' was '$device-id-header' not '$device-id'"
-        writer.write-headers http.STATUS-FORBIDDEN --message="Device has id '$device-id', jag is trying to talk to '$device-id-header'"
-
-      // Handle pings.
-      else if path == "/ping" and request.method == http.GET:
-        respond-ok writer
-
-      // Handle listing containers.
-      else if path == "/list" and request.method == http.GET:
-        result := ubjson.encode registry_.entries
-        writer.headers.set "Content-Type" "application/ubjson"
-        writer.headers.set "Content-Length" result.size.stringify
-        writer.write result
-
-      // Handle uninstalling containers.
-      else if path == "/uninstall" and request.method == http.PUT:
-        container-name ::= headers.single HEADER-CONTAINER-NAME
-        uninstall-image container-name
-        respond-ok writer
-
-      // Handle firmware updates.
-      else if path == "/firmware" and request.method == http.PUT:
-        install-firmware request.content-length request.body
-        respond-ok writer
-        // Mark the firmware as having a pending upgrade and close
-        // the server socket to force the HTTP server loop to stop.
-        firmware-is-upgrade-pending = true
-        socket.close
-
-      // Validate SDK version before attempting to install containers or run code.
-      else if sdk-version-header != system.vm-sdk-version:
-        logger.info "denied request, header: '$HEADER-SDK-VERSION' was '$sdk-version-header' not '$system.vm-sdk-version'"
-        writer.write-headers http.STATUS-NOT-ACCEPTABLE --message="Device has $system.vm-sdk-version, jag has $sdk-version-header"
-
-      // Handle installing containers.
-      else if path == "/install" and request.method == "PUT":
-        container-name ::= headers.single HEADER-CONTAINER-NAME
-        crc32 := int.parse (headers.single HEADER_CRC32)
-        defines ::= extract-defines headers
-        install-image request.content-length request.body container-name defines --crc32=crc32
-        respond-ok writer
-
-      // Handle code running.
-      else if path == "/run" and request.method == "PUT":
-        crc32 := int.parse (headers.single HEADER_CRC32)
-        defines ::= extract-defines headers
-        run-code request.content-length request.body defines --crc32=crc32
-        respond-ok writer
-        // If the code needs to run with Jaguar disabled, we close
-        // the server socket to force the HTTP server loop to stop.
-        if disabled: socket.close
->>>>>>> f6211f77
+          run-code request.content-length request.body defines --crc32=crc32
+          respond-ok writer
 
   extract-defines headers/http.Headers -> Map:
     defines := {:}
